--- conflicted
+++ resolved
@@ -1,13 +1,4 @@
 <head>
-	<!-- AdSense -->
-    <script async src="//pagead2.googlesyndication.com/pagead/js/adsbygoogle.js"></script>
-	<script>
-	(adsbygoogle = window.adsbygoogle || []).push({
-    	google_ad_client: "ca-pub-9529857974450302",
-	    enable_page_level_ads: true
-  	});
-	</script>
-	<!-- end AdSense -->
     {% if site.google_tag_manager %}
     <script>(function(w,d,s,l,i){w[l]=w[l]||[];w[l].push({'gtm.start':
     new Date().getTime(),event:'gtm.js'});var f=d.getElementsByTagName(s)[0],
@@ -47,12 +38,8 @@
 
     <!-- MathJax -->
     {% if site.enable_mathjax %}
-<<<<<<< HEAD
-    <script type="text/javascript" src="//cdnjs.cloudflare.com/ajax/libs/mathjax/2.7.1/MathJax.js?config=TeX-AMS-MML_HTMLorMML">
-=======
     <script type="text/javascript" async
         src="//cdnjs.cloudflare.com/ajax/libs/mathjax/2.7.1/MathJax.js?config=TeX-AMS-MML_HTMLorMML">
->>>>>>> ded27eae
     </script>
     {% endif %}
 
